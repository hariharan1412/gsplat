"""Python bindings for 3D gaussian projection"""

from typing import Tuple

from jaxtyping import Float
from torch import Tensor
from torch.autograd import Function

import gsplat.cuda as _C


def project_gaussians(
    means3d: Float[Tensor, "*batch 3"],
    scales: Float[Tensor, "*batch 3"],
    glob_scale: float,
    quats: Float[Tensor, "*batch 4"],
    viewmat: Float[Tensor, "4 4"],
    projmat: Float[Tensor, "4 4"],
    fx: float,
    fy: float,
    cx: float,
    cy: float,
    img_height: int,
    img_width: int,
<<<<<<< HEAD
    block_size: int,
=======
    block_width: int,
>>>>>>> 10bc1d0c
    clip_thresh: float = 0.01,
) -> Tuple[Tensor, Tensor, Tensor, Tensor, Tensor, Tensor, Tensor]:
    """This function projects 3D gaussians to 2D using the EWA splatting method for gaussian splatting.

    Note:
        This function is differentiable w.r.t the means3d, scales and quats inputs.

    Args:
       means3d (Tensor): xyzs of gaussians.
       scales (Tensor): scales of the gaussians.
       glob_scale (float): A global scaling factor applied to the scene.
       quats (Tensor): rotations in quaternion [w,x,y,z] format.
       viewmat (Tensor): view matrix for rendering.
       projmat (Tensor): projection matrix for rendering.
       fx (float): focal length x.
       fy (float): focal length y.
       cx (float): principal point x.
       cy (float): principal point y.
       img_height (int): height of the rendered image.
       img_width (int): width of the rendered image.
<<<<<<< HEAD
       block_size (int): size of tiles inside projection/rasterization in pixels (always square). 16 is a good default value, must be between 2 and 24 inclusive.
=======
       block_width (int): side length of tiles inside projection/rasterization in pixels (always square). 16 is a good default value, must be between 2 and 16 inclusive.
>>>>>>> 10bc1d0c
       clip_thresh (float): minimum z depth threshold.

    Returns:
        A tuple of {Tensor, Tensor, Tensor, Tensor, Tensor, Tensor, Tensor}:

        - **xys** (Tensor): x,y locations of 2D gaussian projections.
        - **depths** (Tensor): z depth of gaussians.
        - **radii** (Tensor): radii of 2D gaussian projections.
        - **conics** (Tensor): conic parameters for 2D gaussian.
        - **compensation** (Tensor): the density compensation for blurring 2D kernel
        - **num_tiles_hit** (Tensor): number of tiles hit per gaussian.
        - **cov3d** (Tensor): 3D covariances.
    """
<<<<<<< HEAD
    assert block_size > 1 and block_size <= 24, "block_size must be between 1 and 24"
=======
    assert block_width > 1 and block_width <= 16, "block_width must be between 2 and 16"
>>>>>>> 10bc1d0c
    return _ProjectGaussians.apply(
        means3d.contiguous(),
        scales.contiguous(),
        glob_scale,
        quats.contiguous(),
        viewmat.contiguous(),
        projmat.contiguous(),
        fx,
        fy,
        cx,
        cy,
        img_height,
        img_width,
<<<<<<< HEAD
        block_size,
=======
        block_width,
>>>>>>> 10bc1d0c
        clip_thresh,
    )


class _ProjectGaussians(Function):
    """Project 3D gaussians to 2D."""

    @staticmethod
    def forward(
        ctx,
        means3d: Float[Tensor, "*batch 3"],
        scales: Float[Tensor, "*batch 3"],
        glob_scale: float,
        quats: Float[Tensor, "*batch 4"],
        viewmat: Float[Tensor, "4 4"],
        projmat: Float[Tensor, "4 4"],
        fx: float,
        fy: float,
        cx: float,
        cy: float,
        img_height: int,
        img_width: int,
<<<<<<< HEAD
        block_size: int,
=======
        block_width: int,
>>>>>>> 10bc1d0c
        clip_thresh: float = 0.01,
    ):
        num_points = means3d.shape[-2]
        if num_points < 1 or means3d.shape[-1] != 3:
            raise ValueError(f"Invalid shape for means3d: {means3d.shape}")

        (
            cov3d,
            xys,
            depths,
            radii,
            conics,
            compensation,
            num_tiles_hit,
        ) = _C.project_gaussians_forward(
            num_points,
            means3d,
            scales,
            glob_scale,
            quats,
            viewmat,
            projmat,
            fx,
            fy,
            cx,
            cy,
            img_height,
            img_width,
<<<<<<< HEAD
            block_size,
=======
            block_width,
>>>>>>> 10bc1d0c
            clip_thresh,
        )

        # Save non-tensors.
        ctx.img_height = img_height
        ctx.img_width = img_width
        ctx.num_points = num_points
        ctx.glob_scale = glob_scale
        ctx.fx = fx
        ctx.fy = fy
        ctx.cx = cx
        ctx.cy = cy

        # Save tensors.
        ctx.save_for_backward(
            means3d,
            scales,
            quats,
            viewmat,
            projmat,
            cov3d,
            radii,
            conics,
        )

        return (xys, depths, radii, conics, compensation, num_tiles_hit, cov3d)

    @staticmethod
    def backward(
        ctx,
        v_xys,
        v_depths,
        v_radii,
        v_conics,
        v_compensation,
        v_num_tiles_hit,
        v_cov3d,
    ):
        (
            means3d,
            scales,
            quats,
            viewmat,
            projmat,
            cov3d,
            radii,
            conics,
        ) = ctx.saved_tensors

        (v_cov2d, v_cov3d, v_mean3d, v_scale, v_quat) = _C.project_gaussians_backward(
            ctx.num_points,
            means3d,
            scales,
            ctx.glob_scale,
            quats,
            viewmat,
            projmat,
            ctx.fx,
            ctx.fy,
            ctx.cx,
            ctx.cy,
            ctx.img_height,
            ctx.img_width,
            cov3d,
            radii,
            conics,
            v_xys,
            v_depths,
            v_conics,
        )

        # Return a gradient for each input.
        return (
            # means3d: Float[Tensor, "*batch 3"],
            v_mean3d,
            # scales: Float[Tensor, "*batch 3"],
            v_scale,
            # glob_scale: float,
            None,
            # quats: Float[Tensor, "*batch 4"],
            v_quat,
            # viewmat: Float[Tensor, "4 4"],
            None,
            # projmat: Float[Tensor, "4 4"],
            None,
            # fx: float,
            None,
            # fy: float,
            None,
            # cx: float,
            None,
            # cy: float,
            None,
            # img_height: int,
            None,
            # img_width: int,
            None,
<<<<<<< HEAD
            # block_size: int,
=======
            # block_width: int,
>>>>>>> 10bc1d0c
            None,
            # clip_thresh,
            None,
        )<|MERGE_RESOLUTION|>--- conflicted
+++ resolved
@@ -22,11 +22,7 @@
     cy: float,
     img_height: int,
     img_width: int,
-<<<<<<< HEAD
-    block_size: int,
-=======
     block_width: int,
->>>>>>> 10bc1d0c
     clip_thresh: float = 0.01,
 ) -> Tuple[Tensor, Tensor, Tensor, Tensor, Tensor, Tensor, Tensor]:
     """This function projects 3D gaussians to 2D using the EWA splatting method for gaussian splatting.
@@ -47,11 +43,7 @@
        cy (float): principal point y.
        img_height (int): height of the rendered image.
        img_width (int): width of the rendered image.
-<<<<<<< HEAD
-       block_size (int): size of tiles inside projection/rasterization in pixels (always square). 16 is a good default value, must be between 2 and 24 inclusive.
-=======
        block_width (int): side length of tiles inside projection/rasterization in pixels (always square). 16 is a good default value, must be between 2 and 16 inclusive.
->>>>>>> 10bc1d0c
        clip_thresh (float): minimum z depth threshold.
 
     Returns:
@@ -65,11 +57,7 @@
         - **num_tiles_hit** (Tensor): number of tiles hit per gaussian.
         - **cov3d** (Tensor): 3D covariances.
     """
-<<<<<<< HEAD
-    assert block_size > 1 and block_size <= 24, "block_size must be between 1 and 24"
-=======
     assert block_width > 1 and block_width <= 16, "block_width must be between 2 and 16"
->>>>>>> 10bc1d0c
     return _ProjectGaussians.apply(
         means3d.contiguous(),
         scales.contiguous(),
@@ -83,11 +71,7 @@
         cy,
         img_height,
         img_width,
-<<<<<<< HEAD
-        block_size,
-=======
         block_width,
->>>>>>> 10bc1d0c
         clip_thresh,
     )
 
@@ -110,11 +94,7 @@
         cy: float,
         img_height: int,
         img_width: int,
-<<<<<<< HEAD
-        block_size: int,
-=======
         block_width: int,
->>>>>>> 10bc1d0c
         clip_thresh: float = 0.01,
     ):
         num_points = means3d.shape[-2]
@@ -143,11 +123,7 @@
             cy,
             img_height,
             img_width,
-<<<<<<< HEAD
-            block_size,
-=======
             block_width,
->>>>>>> 10bc1d0c
             clip_thresh,
         )
 
@@ -245,11 +221,7 @@
             None,
             # img_width: int,
             None,
-<<<<<<< HEAD
-            # block_size: int,
-=======
             # block_width: int,
->>>>>>> 10bc1d0c
             None,
             # clip_thresh,
             None,
